/* Copyright (c) 2019, NVIDIA CORPORATION. All rights reserved.
 * 
 * Redistribution and use in source and binary forms, with or without
 * modification, are permitted provided that the following conditions
 * are met:
 *  * Redistributions of source code must retain the above copyright
 *    notice, this list of conditions and the following disclaimer.
 *  * Redistributions in binary form must reproduce the above copyright
 *    notice, this list of conditions and the following disclaimer in the
 *    documentation and/or other materials provided with the distribution.
 *  * Neither the name of NVIDIA CORPORATION nor the names of its
 *    contributors may be used to endorse or promote products derived
 *    from this software without specific prior written permission.
 * 
 * THIS SOFTWARE IS PROVIDED BY THE COPYRIGHT HOLDERS ``AS IS'' AND ANY
 * EXPRESS OR IMPLIED WARRANTIES, INCLUDING, BUT NOT LIMITED TO, THE
 * IMPLIED WARRANTIES OF MERCHANTABILITY AND FITNESS FOR A PARTICULAR
 * PURPOSE ARE DISCLAIMED.  IN NO EVENT SHALL THE COPYRIGHT OWNER OR
 * CONTRIBUTORS BE LIABLE FOR ANY DIRECT, INDIRECT, INCIDENTAL, SPECIAL,
 * EXEMPLARY, OR CONSEQUENTIAL DAMAGES (INCLUDING, BUT NOT LIMITED TO,
 * PROCUREMENT OF SUBSTITUTE GOODS OR SERVICES; LOSS OF USE, DATA, OR
 * PROFITS; OR BUSINESS INTERRUPTION) HOWEVER CAUSED AND ON ANY THEORY
 * OF LIABILITY, WHETHER IN CONTRACT, STRICT LIABILITY, OR TORT
 * (INCLUDING NEGLIGENCE OR OTHERWISE) ARISING IN ANY WAY OUT OF THE USE
 * OF THIS SOFTWARE, EVEN IF ADVISED OF THE POSSIBILITY OF SUCH DAMAGE.
 */

#pragma once

#include <vector>
#include <map>
#include <numeric>

#include "util/numeric.hpp"
#include "workload/shape-models/problem-shape.hpp"
#include "workload/util/per-problem-dimension.hpp"

namespace mapspace
{

//--------------------------------------------//
//           IndexFactorizationSpace          //
//--------------------------------------------//

class IndexFactorizationSpace
{
 private:
  problem::PerFlattenedDimension<Factors> dimension_factors_;
  CartesianCounterDynamic tiling_counter_;
  const problem::Workload& workload_;

 public:
  IndexFactorizationSpace() = delete;
  IndexFactorizationSpace(const problem::Workload& workload);

  void Init(std::map<problem::Shape::FlattenedDimensionID, std::uint64_t> cofactors_order,
            std::map<problem::Shape::FlattenedDimensionID, std::map<unsigned, unsigned long>> prefactors =
            std::map<problem::Shape::FlattenedDimensionID, std::map<unsigned, unsigned long>>(),
            std::map<problem::Shape::FlattenedDimensionID, std::map<unsigned, unsigned long>> maxfactors =
            std::map<problem::Shape::FlattenedDimensionID, std::map<unsigned, unsigned long>>());

  unsigned long GetFactor(uint128_t nest_id, problem::Shape::FlattenedDimensionID dim, unsigned level);

  uint128_t Size() const;
};

//--------------------------------------------//
//              PermutationSpace              //
//--------------------------------------------//

class PermutationSpace
{
 private:
  std::uint64_t num_levels_;
  struct Pattern
  {
    std::vector<problem::Shape::FlattenedDimensionID> baked_prefix;
    std::vector<problem::Shape::FlattenedDimensionID> permutable_infix;
    std::vector<problem::Shape::FlattenedDimensionID> baked_suffix;
  };
  std::map<unsigned, Pattern> patterns_;
  std::vector<problem::Shape::FlattenedDimensionID> canonical_pattern_;
  std::map<unsigned, std::uint64_t> size_;    
  Factoradic<problem::Shape::FlattenedDimensionID> factoradic_;
  const problem::Workload& workload_;

 public:
  PermutationSpace() = delete;
  PermutationSpace(const problem::Workload& workload);

  void Init(uint64_t num_levels);
  void InitLevelCanonical(uint64_t level);
  void InitLevel(uint64_t level,
                 std::vector<problem::Shape::FlattenedDimensionID> user_prefix,
                 std::vector<problem::Shape::FlattenedDimensionID> user_suffix,
                 std::vector<problem::Shape::FlattenedDimensionID> pruned_dimensions = {});

  std::vector<std::vector<problem::Shape::FlattenedDimensionID>> GetPatterns(uint128_t id);

  uint128_t Size() const;
};

//--------------------------------------------//
//              SpatialSplitSpace             //
//--------------------------------------------//

class SpatialSplitSpace
{
 private:
  // Ugh. The number of levels given to us is the total number
  // of tiling levels. Of these, only a subset are spatial. We
  // need to remember (a) which of these are spatial, and (b)
  // which of the spatial ones have user-specified splits.
  std::uint64_t num_levels_;
  std::map<unsigned, bool> is_user_specified_;
  std::map<unsigned, std::uint32_t> user_splits_;
  std::map<unsigned, std::size_t> size_;
  std::map<unsigned, unsigned> unit_factors_;

<<<<<<< HEAD
  uint64_t n_;
  bool is_fixed_;
  uint64_t fixed_;

  const problem::Workload& workload_;
  
=======
>>>>>>> eb92a7df
 public:
  SpatialSplitSpace() = delete;
  SpatialSplitSpace(const problem::Workload& workload);

  void Init(uint64_t num_levels);
  void InitLevel(uint64_t level, unsigned unit_factors = 0);
  void InitLevelUserSpecified(uint64_t level, std::uint32_t user_split);

  std::map<unsigned, std::uint32_t> GetSplits(uint128_t id);

  uint128_t Size() const;
};

} // namespace mapspace<|MERGE_RESOLUTION|>--- conflicted
+++ resolved
@@ -117,15 +117,8 @@
   std::map<unsigned, std::size_t> size_;
   std::map<unsigned, unsigned> unit_factors_;
 
-<<<<<<< HEAD
-  uint64_t n_;
-  bool is_fixed_;
-  uint64_t fixed_;
-
   const problem::Workload& workload_;
   
-=======
->>>>>>> eb92a7df
  public:
   SpatialSplitSpace() = delete;
   SpatialSplitSpace(const problem::Workload& workload);
