--- conflicted
+++ resolved
@@ -113,12 +113,8 @@
   std::map<unsigned, Pattern> patterns_;
   std::map<unsigned, std::uint64_t> size_;    
   Factoradic<problem::Shape::FlattenedDimensionID> factoradic_;
-<<<<<<< HEAD
   const problem::Workload& workload_;
 
-=======
-  
->>>>>>> a62b6e81
  public:
   PermutationSpace() = delete;
   PermutationSpace(const problem::Workload& workload);
@@ -150,7 +146,8 @@
     std::map<unsigned, RubyPattern> ruby_patterns_;
 
   public:
-    RubyPermutationSpace();
+    RubyPermutationSpace() = delete;
+    RubyPermutationSpace(const problem::Workload& workload);
 
     void InitLevel(uint64_t level,
                   std::vector<problem::Shape::FlattenedDimensionID> user_prefix,
