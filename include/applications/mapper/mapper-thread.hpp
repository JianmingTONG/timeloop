/* Copyright (c) 2019, NVIDIA CORPORATION. All rights reserved.
 *
 * Redistribution and use in source and binary forms, with or without
 * modification, are permitted provided that the following conditions
 * are met:
 *  * Redistributions of source code must retain the above copyright
 *    notice, this list of conditions and the following disclaimer.
 *  * Redistributions in binary form must reproduce the above copyright
 *    notice, this list of conditions and the following disclaimer in the
 *    documentation and/or other materials provided with the distribution.
 *  * Neither the name of NVIDIA CORPORATION nor the names of its
 *    contributors may be used to endorse or promote products derived
 *    from this software without specific prior written permission.
 *
 * THIS SOFTWARE IS PROVIDED BY THE COPYRIGHT HOLDERS ``AS IS'' AND ANY
 * EXPRESS OR IMPLIED WARRANTIES, INCLUDING, BUT NOT LIMITED TO, THE
 * IMPLIED WARRANTIES OF MERCHANTABILITY AND FITNESS FOR A PARTICULAR
 * PURPOSE ARE DISCLAIMED.  IN NO EVENT SHALL THE COPYRIGHT OWNER OR
 * CONTRIBUTORS BE LIABLE FOR ANY DIRECT, INDIRECT, INCIDENTAL, SPECIAL,
 * EXEMPLARY, OR CONSEQUENTIAL DAMAGES (INCLUDING, BUT NOT LIMITED TO,
 * PROCUREMENT OF SUBSTITUTE GOODS OR SERVICES; LOSS OF USE, DATA, OR
 * PROFITS; OR BUSINESS INTERRUPTION) HOWEVER CAUSED AND ON ANY THEORY
 * OF LIABILITY, WHETHER IN CONTRACT, STRICT LIABILITY, OR TORT
 * (INCLUDING NEGLIGENCE OR OTHERWISE) ARISING IN ANY WAY OUT OF THE USE
 * OF THIS SOFTWARE, EVEN IF ADVISED OF THE POSSIBILITY OF SUCH DAMAGE.
 */

#pragma once

#include <thread>
#include <mutex>
#include <random>

#include "model/engine.hpp"
#include "model/sparse-optimization-info.hpp"
#include "search/search.hpp"

struct EvaluationResult
{
  bool valid = false;
  Mapping mapping;
  model::Topology::Stats stats;

  bool UpdateIfBetter(const EvaluationResult& other, const std::vector<std::string>& metrics);
  bool UpdateIfEqual(const EvaluationResult& other, const std::vector<std::string>& metrics);
};

//--------------------------------------------//
//              Failure Tracking              //
//--------------------------------------------//

enum class FailClass
{
  Fanout,
  Capacity
};

std::ostream& operator << (std::ostream& out, const FailClass& fail_class);

struct FailInfo
{
  uint128_t count = 0;
  Mapping mapping;
  std::string reason;
};

//--------------------------------------------//
//               Mapper Thread                //
//--------------------------------------------//

class MapperThread
{
 public:
  struct Stats
  {
    EvaluationResult thread_best;
    EvaluationResult index_factor_best;
    std::map<FailClass, std::map<unsigned, FailInfo>> fail_stats;

    std::default_random_engine generator;
    std::uniform_real_distribution<double> distribution;

    Stats();

    void UpdateFails(FailClass fail_class, std::string fail_reason, unsigned level, const Mapping& mapping);
  };

 private:
  // Configuration information sent from main thread.
  unsigned thread_id_;
  search::SearchAlgorithm* search_;
  mapspace::MapSpace* mapspace_;
  std::mutex* mutex_;
  uint128_t search_size_;
  std::uint32_t timeout_;
  std::uint32_t victory_condition_;
  std::int32_t max_temporal_loops_in_a_mapping_;
  uint128_t sync_interval_;
  uint128_t log_interval_;
  bool log_oaves_;
  bool log_oaves_mappings_;
  bool log_stats_;
  bool log_suboptimal_;
  std::ostream& log_stream_;
  std::ostream& oaves_csv_file_;
  std::string oaves_prefix_;
  bool live_status_;
  bool diagnostics_on_;
  bool penalize_consecutive_bypass_fails_;
  std::vector<std::string> optimization_metrics_;
  model::Engine::Specs arch_specs_;
  problem::Workload &workload_;
  sparse::SparseOptimizationInfo* sparse_optimizations_;
  EvaluationResult* best_;

  // Thread-local data (stats etc.).
  std::thread thread_;
  Stats stats_;

 public:
  MapperThread(
    unsigned thread_id,
    search::SearchAlgorithm* search,
    mapspace::MapSpace* mapspace,
    std::mutex* mutex,
    uint128_t search_size,
    std::uint32_t timeout,
    std::uint32_t victory_condition,
    std::int32_t max_temporal_loops_in_a_mapping,
    uint128_t sync_interval,
    uint128_t log_interval,
    bool log_oaves,
    bool log_oaves_mappings,
    bool log_stats,
    bool log_suboptimal,
    std::ostream& log_stream,
    std::ostream& oaves_csv_file,
    std::string oaves_prefix,
    bool live_status,
    bool diagnostics_on,
    bool penalize_consecutive_bypass_fails,
    std::vector<std::string> optimization_metrics,
    model::Engine::Specs arch_specs,
    problem::Workload &workload,
    sparse::SparseOptimizationInfo* sparse_optimizations,
    EvaluationResult* best
    );

  void Start();

  void Join();

  const Stats& GetStats() const;

<<<<<<< HEAD
  void Run();     
=======
  void Run();

>>>>>>> a62b6e81
};<|MERGE_RESOLUTION|>--- conflicted
+++ resolved
@@ -152,10 +152,6 @@
 
   const Stats& GetStats() const;
 
-<<<<<<< HEAD
-  void Run();     
-=======
   void Run();
 
->>>>>>> a62b6e81
 };