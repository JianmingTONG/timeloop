/* Copyright (c) 2019, NVIDIA CORPORATION. All rights reserved.
 * 
 * Redistribution and use in source and binary forms, with or without
 * modification, are permitted provided that the following conditions
 * are met:
 *  * Redistributions of source code must retain the above copyright
 *    notice, this list of conditions and the following disclaimer.
 *  * Redistributions in binary form must reproduce the above copyright
 *    notice, this list of conditions and the following disclaimer in the
 *    documentation and/or other materials provided with the distribution.
 *  * Neither the name of NVIDIA CORPORATION nor the names of its
 *    contributors may be used to endorse or promote products derived
 *    from this software without specific prior written permission.
 * 
 * THIS SOFTWARE IS PROVIDED BY THE COPYRIGHT HOLDERS ``AS IS'' AND ANY
 * EXPRESS OR IMPLIED WARRANTIES, INCLUDING, BUT NOT LIMITED TO, THE
 * IMPLIED WARRANTIES OF MERCHANTABILITY AND FITNESS FOR A PARTICULAR
 * PURPOSE ARE DISCLAIMED.  IN NO EVENT SHALL THE COPYRIGHT OWNER OR
 * CONTRIBUTORS BE LIABLE FOR ANY DIRECT, INDIRECT, INCIDENTAL, SPECIAL,
 * EXEMPLARY, OR CONSEQUENTIAL DAMAGES (INCLUDING, BUT NOT LIMITED TO,
 * PROCUREMENT OF SUBSTITUTE GOODS OR SERVICES; LOSS OF USE, DATA, OR
 * PROFITS; OR BUSINESS INTERRUPTION) HOWEVER CAUSED AND ON ANY THEORY
 * OF LIABILITY, WHETHER IN CONTRACT, STRICT LIABILITY, OR TORT
 * (INCLUDING NEGLIGENCE OR OTHERWISE) ARISING IN ANY WAY OUT OF THE USE
 * OF THIS SOFTWARE, EVEN IF ADVISED OF THE POSSIBILITY OF SUCH DAMAGE.
 */

#pragma once

#include <iostream>
#include <boost/serialization/export.hpp>

#include "model/model-base.hpp"
#include "model/level.hpp"
#include "loop-analysis/tiling.hpp"
#include "mapping/nest.hpp"
#include "compound-config/compound-config.hpp"
#include "model/util.hpp"
#include "model/network.hpp"
#include "workload/density-models/density-distribution.hpp"

namespace model
{

  //
  // mean density - tile_size/vectorwidth table
  //

  // once the tile shape exceeds vec_width * threshold, no statistical modeling is needed for number of vector accesses
  // in that case, number of vector accesses = ceil(number of scalar access / block size)

  static std::map<unsigned, std::vector<double>>  VectorWidthCoefficientTable

    //                 threshold ratio for densities
    //vec_width    0.1, 0.2, 0.3, ...,                1.0)

    = {{2,        {251, 125, 84, 63, 51, 42, 36, 32, 28, 1}},
       {4,        {375, 188, 125, 94, 75, 63, 54, 47, 42, 1}},
       {8,        {438, 219, 146, 110, 88, 73, 63, 55, 49, 1}},
       {16,       {469, 235, 157, 118, 94, 79, 67, 59, 52, 1}},
       {32,       {485, 243, 162, 122, 97, 81, 70, 61, 52, 1}}
     };

//--------------------------------------------//
//                 BufferLevel                //
//--------------------------------------------//

class BufferLevel : public Level
{

  //
  // Types.
  //

 public:
  
  // Memory technology (FIXME: separate latch arrays).
  enum class Technology { SRAM, DRAM };
  friend std::ostream& operator<<(std::ostream& out, const Technology& tech);

  //
  // Specs.
  //
  struct Specs : public LevelSpecs
  {
    static const std::uint64_t kDefaultWordBits = 16;
    const std::string Type() const override { return "BufferLevel"; }
    
    Attribute<std::string> name;
    Attribute<Technology> technology;
    Attribute<std::uint64_t> size;
    Attribute<std::uint64_t> md_size;
    Attribute<std::uint64_t> md_size_bits;
    Attribute<std::uint64_t> word_bits;
    Attribute<std::uint64_t> addr_gen_bits;
    Attribute<std::uint64_t> block_size;
    Attribute<std::uint64_t> cluster_size;
    Attribute<std::uint64_t> instances;    
    Attribute<std::uint64_t> meshX;
    Attribute<std::uint64_t> meshY;
    Attribute<double> shared_bandwidth;
    Attribute<double> read_bandwidth;
    Attribute<double> write_bandwidth;
    problem::PerDataSpace<double> bandwidth_consumption_scale;
    Attribute<double> multiple_buffering;
    Attribute<std::uint64_t> effective_size;
    Attribute<std::uint64_t> effective_md_size;
    Attribute<std::uint64_t> effective_md_size_bits;
    Attribute<double> min_utilization;
    Attribute<std::uint64_t> num_ports;
    Attribute<std::uint64_t> num_banks;
    Attribute<bool> reduction_supported;

    // If the inner fill network is inferred, 
    // use the following fill and drain latency for the network
    Attribute<std::uint64_t> network_fill_latency;
    Attribute<std::uint64_t> network_drain_latency;

    // compression related
    Attribute<bool> concordant_compressed_tile_traversal;
    Attribute<bool> tile_partition_supported;
    Attribute<bool> decompression_supported;
    Attribute<bool> compression_supported;

    // metadata storage related
    Attribute<std::uint64_t> metadata_storage_width;
    Attribute<std::uint64_t> metadata_storage_depth;

    Attribute<bool> unified_data_md_storage;

    Attribute<std::uint64_t> default_md_block_size;
    Attribute<std::uint64_t> default_md_word_bits;

    Attribute<std::string> read_network_name;
    Attribute<std::string> fill_network_name;
    Attribute<std::string> drain_network_name;
    Attribute<std::string> update_network_name;    

    Attribute<std::string> power_gated_at_name;

    // for ERT parsing
    std::map<std::string, double> ERT_entries;
    std::map<std::string, double> op_energy_map;

    // for overflow evaluation
    Attribute<bool> allow_overbooking;

    // Physical Attributes (derived from technology model).
    // FIXME: move into separate struct?
    Attribute<double> vector_access_energy; // pJ
    Attribute<double> storage_area; // um^2
    Attribute<double> addr_gen_energy; // pJ
    std::string access_energy_source;
    std::string addr_gen_energy_source;
    std::string storage_area_source;

    Attribute<bool> is_sparse_module;
    
    // Serialization
    friend class boost::serialization::access;

    template <class Archive>
    void serialize(Archive& ar, const unsigned int version = 0)
    {
      ar& BOOST_SERIALIZATION_BASE_OBJECT_NVP(LevelSpecs);
      if (version == 0)
      {
        ar& BOOST_SERIALIZATION_NVP(name);
        ar& BOOST_SERIALIZATION_NVP(technology);
        ar& BOOST_SERIALIZATION_NVP(size);
        ar& BOOST_SERIALIZATION_NVP(word_bits);
        ar& BOOST_SERIALIZATION_NVP(addr_gen_bits);
        ar& BOOST_SERIALIZATION_NVP(block_size);
        ar& BOOST_SERIALIZATION_NVP(cluster_size);
        ar& BOOST_SERIALIZATION_NVP(instances);    
        ar& BOOST_SERIALIZATION_NVP(meshX);
        ar& BOOST_SERIALIZATION_NVP(meshY);
        ar& BOOST_SERIALIZATION_NVP(shared_bandwidth);
        ar& BOOST_SERIALIZATION_NVP(read_bandwidth);
        ar& BOOST_SERIALIZATION_NVP(write_bandwidth);
        ar& BOOST_SERIALIZATION_NVP(bandwidth_consumption_scale);
        ar& BOOST_SERIALIZATION_NVP(multiple_buffering);
        ar& BOOST_SERIALIZATION_NVP(min_utilization);
        ar& BOOST_SERIALIZATION_NVP(num_ports);
        ar& BOOST_SERIALIZATION_NVP(num_banks);

        ar& BOOST_SERIALIZATION_NVP(read_network_name);
        ar& BOOST_SERIALIZATION_NVP(fill_network_name);
        ar& BOOST_SERIALIZATION_NVP(drain_network_name);
        ar& BOOST_SERIALIZATION_NVP(update_network_name);
        ar& BOOST_SERIALIZATION_NVP(power_gated_at_name);
      }
    }

   public:
    std::shared_ptr<LevelSpecs> Clone() const override
    {
      return std::static_pointer_cast<LevelSpecs>(std::make_shared<Specs>(*this));
    }

    void UpdateOpEnergyViaERT(const std::map<std::string, double>& ERT_entries, const double max_energy) override;
    void UpdateAreaViaART(const double component_area) override;
  };
  
  //
  // Stats.
  //
  struct Stats
  {
    problem::PerDataSpace<bool> keep;
    problem::PerDataSpace<bool> no_coalesce;
    problem::PerDataSpace<std::uint64_t> partition_size;
    problem::PerDataSpace<std::uint64_t> utilized_capacity;
    problem::PerDataSpace<std::uint64_t> utilized_md_capacity_bits;
    problem::PerDataSpace<std::uint64_t> tile_size;
    problem::PerDataSpace<double> utilized_instances;
    problem::PerDataSpace<std::uint64_t> utilized_x_expansion;
    problem::PerDataSpace<std::uint64_t> utilized_y_expansion;
    problem::PerDataSpace<std::uint64_t> utilized_clusters;
    problem::PerDataSpace<std::uint64_t> reads;
    problem::PerDataSpace<std::uint64_t> updates;
    problem::PerDataSpace<std::uint64_t> fills;
    problem::PerDataSpace<std::uint64_t> address_generations;
    problem::PerDataSpace<std::uint64_t> temporal_reductions;
    problem::PerDataSpace<double> shared_bandwidth;
    problem::PerDataSpace<double> read_bandwidth;
    problem::PerDataSpace<double> write_bandwidth;
    problem::PerDataSpace<double> energy_per_algorithmic_access;
    problem::PerDataSpace<double> energy_per_access;
    problem::PerDataSpace<double> energy;
    problem::PerDataSpace<double> temporal_reduction_energy;
    problem::PerDataSpace<double> addr_gen_energy;
    problem::PerDataSpace<double> cluster_access_energy;
    problem::PerDataSpace<double> cluster_access_energy_due_to_overflow;
    problem::PerDataSpace<double> energy_due_to_overflow;
    double leakage_energy;

    problem::PerDataSpace<std::uint64_t> tile_shape;
    problem::PerDataSpace<std::uint64_t> data_tile_size;
    problem::PerDataSpace<bool> compressed;
    //problem::PerDataSpace<std::uint64_t> metadata_tile_size;
    problem::PerDataSpace<std::vector<std::vector<std::uint64_t>>> metadata_tile_size;
    
    problem::PerDataSpace<std::uint64_t> metadata_tile_size_bits;
    problem::PerDataSpace<std::string> metadata_format;
    problem::PerDataSpace<double> tile_confidence;
    problem::PerDataSpace<std::string> parent_level_name;
    problem::PerDataSpace<unsigned> parent_level_id;
    problem::PerDataSpace<std::string> tile_density_distribution;
    problem::PerDataSpace<double> format_shared_bandwidth_ratio;
    problem::PerDataSpace<double> format_read_bandwidth_ratio;
    problem::PerDataSpace<double> format_write_bandwidth_ratio;
    
    // fine-grained action stats
    problem::PerDataSpace<std::map<std::string, std::uint64_t>> fine_grained_scalar_accesses;
    problem::PerDataSpace<std::map<std::string, tiling::PerTileFormatAccesses>> fine_grained_format_scalar_accesses;
    problem::PerDataSpace<std::map<std::string, double>> fine_grained_vector_accesses;
    problem::PerDataSpace<std::map<std::string, std::uint64_t>> fine_grained_fromat_accesses_bits;


    problem::PerDataSpace<std::uint64_t> gated_reads;
    problem::PerDataSpace<std::uint64_t> skipped_reads;
    problem::PerDataSpace<std::uint64_t> random_reads;

    problem::PerDataSpace<std::uint64_t> gated_fills;
    problem::PerDataSpace<std::uint64_t> skipped_fills;
    problem::PerDataSpace<std::uint64_t> random_fills;

    problem::PerDataSpace<std::uint64_t> gated_updates;
    problem::PerDataSpace<std::uint64_t> skipped_updates;
    problem::PerDataSpace<std::uint64_t> random_updates;

    problem::PerDataSpace<tiling::PerTileFormatAccesses> random_format_reads;
    problem::PerDataSpace<tiling::PerTileFormatAccesses> skipped_format_reads;
    problem::PerDataSpace<tiling::PerTileFormatAccesses> gated_format_reads;

    problem::PerDataSpace<tiling::PerTileFormatAccesses> random_format_fills;
    problem::PerDataSpace<tiling::PerTileFormatAccesses> skipped_format_fills;
    problem::PerDataSpace<tiling::PerTileFormatAccesses> gated_format_fills;
 
    problem::PerDataSpace<tiling::PerTileFormatAccesses> random_format_updates;
    problem::PerDataSpace<tiling::PerTileFormatAccesses> skipped_format_updates;
    problem::PerDataSpace<tiling::PerTileFormatAccesses> gated_format_updates;

    double n_instances_sharing_power_gating;
    double leaks_per_cycle;
    double non_power_gated_utilization;

    //problem::PerDataSpace<std::uint64_t> metadata_reads;
    //problem::PerDataSpace<std::uint64_t> random_metadata_reads;
    //problem::PerDataSpace<std::uint64_t> gated_metadata_reads;
    //problem::PerDataSpace<std::uint64_t> skipped_metadata_reads;
    //problem::PerDataSpace<std::uint64_t> metadata_fills;
    //problem::PerDataSpace<std::uint64_t> random_metadata_fills;
    //problem::PerDataSpace<std::uint64_t> gated_metadata_fills;
    //problem::PerDataSpace<std::uint64_t> skipped_metadata_fills;
    //problem::PerDataSpace<std::uint64_t> metadata_updates;
    //problem::PerDataSpace<std::uint64_t> random_metadata_updates;
    //problem::PerDataSpace<std::uint64_t> gated_metadata_updates;
    //problem::PerDataSpace<std::uint64_t> skipped_metadata_updates;

    problem::PerDataSpace<std::uint64_t> decompression_counts;
    problem::PerDataSpace<std::uint64_t> compression_counts;

    std::uint64_t cycles;
    double slowdown;

    // Serialization
    friend class boost::serialization::access;

    template <class Archive>
    void serialize(Archive& ar, const unsigned int version = 0)
    {
      if (version == 0)
      {
        ar& BOOST_SERIALIZATION_NVP(keep);
        ar& BOOST_SERIALIZATION_NVP(partition_size);
        ar& BOOST_SERIALIZATION_NVP(utilized_capacity);
        ar& BOOST_SERIALIZATION_NVP(utilized_instances);
        ar& BOOST_SERIALIZATION_NVP(utilized_clusters);
        ar& BOOST_SERIALIZATION_NVP(reads);
        ar& BOOST_SERIALIZATION_NVP(updates);
        ar& BOOST_SERIALIZATION_NVP(fills);
        
        // fine grained accesses
        ar& BOOST_SERIALIZATION_NVP(gated_reads);
        ar& BOOST_SERIALIZATION_NVP(skipped_reads);
        ar& BOOST_SERIALIZATION_NVP(random_reads);

        ar& BOOST_SERIALIZATION_NVP(gated_fills);
        ar& BOOST_SERIALIZATION_NVP(skipped_fills);
        ar& BOOST_SERIALIZATION_NVP(random_fills);

        ar& BOOST_SERIALIZATION_NVP(gated_updates);
        ar& BOOST_SERIALIZATION_NVP(skipped_updates);
        ar& BOOST_SERIALIZATION_NVP(random_updates);
       
        ar& BOOST_SERIALIZATION_NVP(random_format_reads);
        ar& BOOST_SERIALIZATION_NVP(gated_format_reads);
        ar& BOOST_SERIALIZATION_NVP(skipped_format_reads);

        ar& BOOST_SERIALIZATION_NVP(random_format_fills);
        ar& BOOST_SERIALIZATION_NVP(gated_format_fills);
        ar& BOOST_SERIALIZATION_NVP(skipped_format_fills);

        ar& BOOST_SERIALIZATION_NVP(random_format_updates);
        ar& BOOST_SERIALIZATION_NVP(gated_format_updates);
        ar& BOOST_SERIALIZATION_NVP(skipped_format_updates);
        
        ar& BOOST_SERIALIZATION_NVP(decompression_counts);
        ar& BOOST_SERIALIZATION_NVP(compression_counts);

        ar& BOOST_SERIALIZATION_NVP(address_generations);
        ar& BOOST_SERIALIZATION_NVP(temporal_reductions);
        ar& BOOST_SERIALIZATION_NVP(shared_bandwidth);
        ar& BOOST_SERIALIZATION_NVP(read_bandwidth);
        ar& BOOST_SERIALIZATION_NVP(write_bandwidth);
        ar& BOOST_SERIALIZATION_NVP(energy_per_algorithmic_access);
        ar& BOOST_SERIALIZATION_NVP(energy_per_access);
        ar& BOOST_SERIALIZATION_NVP(energy);
        ar& BOOST_SERIALIZATION_NVP(temporal_reduction_energy);
        ar& BOOST_SERIALIZATION_NVP(addr_gen_energy);
        ar& BOOST_SERIALIZATION_NVP(cycles);
        ar& BOOST_SERIALIZATION_NVP(slowdown);
        ar& BOOST_SERIALIZATION_NVP(format_shared_bandwidth_ratio);
        ar& BOOST_SERIALIZATION_NVP(format_read_bandwidth_ratio);
        ar& BOOST_SERIALIZATION_NVP(format_write_bandwidth_ratio);
      }
    }
  };

  //
  // Data
  //
  
 private:

  std::vector<loop::Descriptor> subnest_;
  Stats stats_;
  Specs specs_;

  bool populate_energy_per_op = false;
  problem::Workload* workload_ = nullptr;

  // Network endpoints.
  std::shared_ptr<Network> network_read_;
  std::shared_ptr<Network> network_fill_;
  std::shared_ptr<Network> network_update_;
  std::shared_ptr<Network> network_drain_;

  bool power_gated_at_other_ = false;
  std::shared_ptr<BufferLevel> power_gated_at_;

  // Serialization
  friend class boost::serialization::access;
  template <class Archive>
  void serialize(Archive& ar, const unsigned int version = 0)
  {
    ar& BOOST_SERIALIZATION_BASE_OBJECT_NVP(Level);
    if (version == 0)
    {
      ar& BOOST_SERIALIZATION_NVP(subnest_);
      ar& BOOST_SERIALIZATION_NVP(specs_);
      ar& BOOST_SERIALIZATION_NVP(stats_);
    }
  }

  //
  // Private helpers.
  //

 private:
  EvalStatus ComputeScalarAccesses(const tiling::CompoundDataMovementInfo& tile, const tiling::CompoundMask& mask,
                                   const double confidence_threshold,
                                   const bool break_on_failure);
  void ComputeVectorAccesses(const tiling::CompoundDataMovementInfo& tile);
  void ComputeTileOccupancyAndConfidence(const tiling::CompoundDataMovementInfo& tile, const double confidence_threshold);
  std::uint64_t ComputeMetaDataTileSizeInBits (const tiling::MetaDataTileOccupancy metadata_occupancy) const;
  std::uint64_t ComputeMetaDataTileSize(const tiling::MetaDataTileOccupancy metadata_occupancy) const;
  void ComputePerformance(const std::uint64_t compute_cycles);
  // void ComputeBufferEnergy();
  void ComputeBufferEnergy(const tiling::CompoundDataMovementInfo& data_movement_info);
  void ComputeReductionEnergy();
  void ComputeAddrGenEnergy();

  double StorageEnergy(problem::Shape::DataSpaceID pv = problem::GetShape()->NumDataSpaces) const;
  double TemporalReductionEnergy(problem::Shape::DataSpaceID pv = problem::GetShape()->NumDataSpaces) const;
  double AddrGenEnergy(problem::Shape::DataSpaceID pv = problem::GetShape()->NumDataSpaces) const;
  double LeakageEnergy(problem::Shape::DataSpaceID pv = problem::GetShape()->NumDataSpaces) const;

  //
  // API
  //

 public:
  BufferLevel();
  BufferLevel(const Specs & specs);
  ~BufferLevel();

  std::shared_ptr<Level> Clone() const override
  {
    return std::static_pointer_cast<Level>(std::make_shared<BufferLevel>(*this));
  }

  // The hierarchical ParseSpecs functions are static and do not
  // affect the internal specs_ data structure, which is set by
  // the constructor when an object is actually created.
  static Specs ParseSpecs(config::CompoundConfigNode setting, std::uint64_t n_elements, bool is_sparse_module);
  static void ParseBufferSpecs(config::CompoundConfigNode buffer, std::uint64_t n_elements,
                               problem::Shape::DataSpaceID pv, Specs& specs);
  static void ValidateTopology(BufferLevel::Specs& specs);

  void PopulateEnergyPerOp(unsigned num_ops);

  inline Specs& GetSpecs() { return specs_; }
  inline Stats& GetStats() { return stats_; }
  
  bool HardwareReductionSupported() override;

  // Connect to networks.
  void ConnectRead(std::shared_ptr<Network> network);
  void ConnectFill(std::shared_ptr<Network> network);
  void ConnectUpdate(std::shared_ptr<Network> network);
  void ConnectDrain(std::shared_ptr<Network> network);
  std::shared_ptr<Network> GetReadNetwork() { return network_read_; }
  std::shared_ptr<Network> GetUpdateNetwork() { return network_update_; }
 
  void SetPowerGatedAt(std::shared_ptr<BufferLevel> other);
  BufferLevel GetPowerGater();

  // Evaluation functions.
  EvalStatus PreEvaluationCheck(const problem::PerDataSpace<std::size_t> working_set_sizes,
                                const tiling::CompoundMask mask,
                                const problem::Workload* workload,
                                const sparse::PerStorageLevelCompressionInfo per_level_compression_info,
                                const double confidence_threshold,
                                const bool break_on_failure) override;
  EvalStatus Evaluate(const tiling::CompoundTile& tile, const tiling::CompoundMask& mask,
                      problem::Workload* workload,
                      const double confidence_threshold, const std::uint64_t compute_cycles,
                      const bool break_on_failure) override;

  // Energy calculation functions that are externally accessed in topology.cpp
  void ComputeEnergyDueToChildLevelOverflow(Stats child_level_stats, unsigned data_space_id);
  void FinalizeBufferEnergy(uint64_t total_cycles);
  void ComputeLeaksPerCycle();

  // Operational intensity calculation function
  double OperationalIntensity(std::uint64_t total_ops) const;

  // Accessors (post-evaluation).
<<<<<<< HEAD
  
  double Energy(problem::Shape::DataSpaceID pv) const override;
=======
  double Energy(problem::Shape::DataSpaceID pv = problem::GetShape()->NumDataSpaces) const override;
>>>>>>> a62b6e81
 
  std::string Name() const override;
  double Area() const override;
  double AreaPerInstance() const override;
  double Size() const;
  std::uint64_t Cycles() const override;
  std::uint64_t Accesses(problem::Shape::DataSpaceID pv) const override;
  double CapacityUtilization() const override;
<<<<<<< HEAD
  std::uint64_t UtilizedCapacity(problem::Shape::DataSpaceID pv) const override;
  std::uint64_t TileSize(problem::Shape::DataSpaceID pv) const override;
  std::uint64_t UtilizedInstances(problem::Shape::DataSpaceID pv) const override;
  
=======
  std::uint64_t UtilizedCapacity(problem::Shape::DataSpaceID pv = problem::GetShape()->NumDataSpaces) const override;
  std::uint64_t TileSize(problem::Shape::DataSpaceID pv = problem::GetShape()->NumDataSpaces) const override;
  std::uint64_t UtilizedInstances(problem::Shape::DataSpaceID pv = problem::GetShape()->NumDataSpaces) const override;
  std::uint64_t TotalUtilizedBytes(problem::Shape::DataSpaceID pv = problem::GetShape()->NumDataSpaces) const;

>>>>>>> a62b6e81
  // Printers.
  void Print(std::ostream& out) const override;
  friend std::ostream& operator << (std::ostream& out, const BufferLevel& buffer_level);
};

}  // namespace model<|MERGE_RESOLUTION|>--- conflicted
+++ resolved
@@ -489,12 +489,8 @@
   double OperationalIntensity(std::uint64_t total_ops) const;
 
   // Accessors (post-evaluation).
-<<<<<<< HEAD
   
   double Energy(problem::Shape::DataSpaceID pv) const override;
-=======
-  double Energy(problem::Shape::DataSpaceID pv = problem::GetShape()->NumDataSpaces) const override;
->>>>>>> a62b6e81
  
   std::string Name() const override;
   double Area() const override;
@@ -503,18 +499,11 @@
   std::uint64_t Cycles() const override;
   std::uint64_t Accesses(problem::Shape::DataSpaceID pv) const override;
   double CapacityUtilization() const override;
-<<<<<<< HEAD
   std::uint64_t UtilizedCapacity(problem::Shape::DataSpaceID pv) const override;
   std::uint64_t TileSize(problem::Shape::DataSpaceID pv) const override;
   std::uint64_t UtilizedInstances(problem::Shape::DataSpaceID pv) const override;
+  std::uint64_t TotalUtilizedBytes(problem::Shape::DataSpaceID pv) const;
   
-=======
-  std::uint64_t UtilizedCapacity(problem::Shape::DataSpaceID pv = problem::GetShape()->NumDataSpaces) const override;
-  std::uint64_t TileSize(problem::Shape::DataSpaceID pv = problem::GetShape()->NumDataSpaces) const override;
-  std::uint64_t UtilizedInstances(problem::Shape::DataSpaceID pv = problem::GetShape()->NumDataSpaces) const override;
-  std::uint64_t TotalUtilizedBytes(problem::Shape::DataSpaceID pv = problem::GetShape()->NumDataSpaces) const;
-
->>>>>>> a62b6e81
   // Printers.
   void Print(std::ostream& out) const override;
   friend std::ostream& operator << (std::ostream& out, const BufferLevel& buffer_level);
