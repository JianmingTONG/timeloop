--- conflicted
+++ resolved
@@ -255,11 +255,8 @@
   Specs specs_;
   Stats stats_;
 
-<<<<<<< HEAD
   problem::Workload* workload_ = nullptr;
   
-=======
->>>>>>> a62b6e81
   // Serialization
   friend class boost::serialization::access;
   template <class Archive>
