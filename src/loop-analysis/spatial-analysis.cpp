--- conflicted
+++ resolved
@@ -220,40 +220,8 @@
 
   auto p_multicast_factor = isl_map_card(wrapped_fill.copy());
 
-<<<<<<< HEAD
   isl_pw_qpolynomial* p_hops = nullptr;
   if (count_hops_)
-=======
-  // Remove y, leaving only x
-  auto p_data_to_max_x = isl_map_lexmax(
-    isl_map_project_out(wrapped_fill.copy(), isl_dim_out, 1, 1)
-  );
-  auto p_data_to_x = isl_map_project_out(wrapped_fill.copy(),
-                                         isl_dim_out,
-                                         1,
-                                         1);
-  auto p_x_hops_cost = isl_pw_qpolynomial_from_qpolynomial(
-    isl_qpolynomial_add(
-      isl_qpolynomial_var_on_domain(
-        isl_space_range(isl_map_get_space(p_data_to_max_x)),
-        isl_dim_set,
-        0
-      ),
-      isl_qpolynomial_one_on_domain(
-        isl_space_range(isl_map_get_space(p_data_to_max_x))
-      )
-    )
-  );
-  auto p_max_x_to_data = isl_map_reverse(p_data_to_max_x);
-  p_data_per_dst = isl_map_card(isl_map_copy(p_max_x_to_data));
-  auto p_x_hops_per_dst = isl_pw_qpolynomial_mul(
-    isl_pw_qpolynomial_copy(p_x_hops_cost),
-    p_data_per_dst
-  );
-  double total_x_hops = 0;
-  auto p_x_domain = isl_map_domain(p_max_x_to_data);
-  if (isl_set_is_singleton(isl_set_copy(p_x_domain)))
->>>>>>> a62b6e81
   {
     isl_map* p_data_to_x = nullptr;
     if (n_spatial_dims == 2)
@@ -316,7 +284,6 @@
     );
   }
 
-<<<<<<< HEAD
   // auto accumulator = Accumulator();
   // accumulator.p_time_data_to_hops = p_hops;
   // isl_pw_qpolynomial_foreach_piece(p_multicast_factor,
@@ -333,39 +300,53 @@
   //   stats.accesses = hops_accesses.accesses;
   //   stats.hops = hops_accesses.hops / hops_accesses.accesses;
   // }
-
-  auto total_accesses = isl::val_to_double(isl_qpolynomial_get_constant_val(
-    isl_pw_qpolynomial_as_qpolynomial(
-      isl_set_card(isl_pw_qpolynomial_domain(
-        isl_pw_qpolynomial_copy(p_multicast_factor)
-      ))
+  // Remove y, leaving only x
+  auto p_data_to_max_x = isl_map_lexmax(
+    isl_map_project_out(wrapped_fill.copy(), isl_dim_out, 1, 1)
+  );
+  auto p_data_to_x = isl_map_project_out(wrapped_fill.copy(),
+                                         isl_dim_out,
+                                         1,
+                                         1);
+  auto p_x_hops_cost = isl_pw_qpolynomial_from_qpolynomial(
+    isl_qpolynomial_add(
+      isl_qpolynomial_var_on_domain(
+        isl_space_range(isl_map_get_space(p_data_to_max_x)),
+        isl_dim_set,
+        0
+      ),
+      isl_qpolynomial_one_on_domain(
+        isl_space_range(isl_map_get_space(p_data_to_max_x))
+      )
     )
-  ));
-
-  auto p_total_hops = isl_pw_qpolynomial_sum(isl_pw_qpolynomial_sum(
-    isl_pw_qpolynomial_copy(p_hops)
-  ));
-  auto total_hops = isl::val_to_double(isl_qpolynomial_get_constant_val(
-    isl_pw_qpolynomial_as_qpolynomial(p_total_hops)
-  ));
-
-  auto p_total_multicast = isl_pw_qpolynomial_sum(isl_pw_qpolynomial_sum(
-    p_multicast_factor
-  ));
-  auto total_multicast = isl::val_to_double(isl_qpolynomial_get_constant_val(
-    isl_pw_qpolynomial_as_qpolynomial(p_total_multicast)
-  ));
-
-  auto avg_multicast = total_multicast / total_accesses;
-  auto avg_hops = total_hops / total_accesses;
-
-  auto& stats = transfer_info.compat_access_stats[std::make_pair(
-    avg_multicast,
-    1
-  )];
-  stats.accesses = total_accesses;
-  stats.hops = avg_hops;
-=======
+  );
+  auto p_max_x_to_data = isl_map_reverse(p_data_to_max_x);
+  p_data_per_dst = isl_map_card(isl_map_copy(p_max_x_to_data));
+  auto p_x_hops_per_dst = isl_pw_qpolynomial_mul(
+    isl_pw_qpolynomial_copy(p_x_hops_cost),
+    p_data_per_dst
+  );
+  double total_x_hops = 0;
+  auto p_x_domain = isl_map_domain(p_max_x_to_data);
+  if (isl_set_is_singleton(isl_set_copy(p_x_domain)))
+  {
+    auto p_sample = isl_set_sample_point(p_x_domain);
+    total_x_hops = isl::val_to_double(isl_pw_qpolynomial_eval(
+      p_x_hops_per_dst,
+      p_sample
+    ));
+  }
+  else
+  {
+    auto p_x_hops_total = isl_set_apply_pw_qpolynomial(
+      p_x_domain,
+      p_x_hops_per_dst
+    );
+    total_x_hops = isl::val_to_double(isl_qpolynomial_get_constant_val(
+        isl_pw_qpolynomial_as_qpolynomial(p_x_hops_total)
+    ));
+  }
+
   auto p_x_to_data = isl_map_reverse(p_data_to_x);
   p_data_per_dst = isl_map_card(isl_map_copy(p_x_to_data));
   auto p_x_unicast_hops_per_dst = isl_pw_qpolynomial_mul(
@@ -396,12 +377,37 @@
   stats.hops = total_hops / accesses;
   stats.unicast_hops = total_unicast_hops / accesses;
 
-  transfer_info.total_child_accesses = isl::val_to_double(
-    isl::get_val_from_singular(
-      isl_pw_qpolynomial_sum(isl_map_card(fill.map.copy()))
+  auto total_accesses = isl::val_to_double(isl_qpolynomial_get_constant_val(
+    isl_pw_qpolynomial_as_qpolynomial(
+      isl_set_card(isl_pw_qpolynomial_domain(
+        isl_pw_qpolynomial_copy(p_multicast_factor)
+      ))
     )
-  );
->>>>>>> a62b6e81
+  ));
+
+  auto p_total_hops = isl_pw_qpolynomial_sum(isl_pw_qpolynomial_sum(
+    isl_pw_qpolynomial_copy(p_hops)
+  ));
+  auto total_hops = isl::val_to_double(isl_qpolynomial_get_constant_val(
+    isl_pw_qpolynomial_as_qpolynomial(p_total_hops)
+  ));
+
+  auto p_total_multicast = isl_pw_qpolynomial_sum(isl_pw_qpolynomial_sum(
+    p_multicast_factor
+  ));
+  auto total_multicast = isl::val_to_double(isl_qpolynomial_get_constant_val(
+    isl_pw_qpolynomial_as_qpolynomial(p_total_multicast)
+  ));
+
+  auto avg_multicast = total_multicast / total_accesses;
+  auto avg_hops = total_hops / total_accesses;
+
+  auto& stats = transfer_info.compat_access_stats[std::make_pair(
+    avg_multicast,
+    1
+  )];
+  stats.accesses = total_accesses;
+  stats.hops = avg_hops;
 
   transfer_info.fulfilled_fill = Transfers(fill.dim_in_tags, fill.map);
   // TODO: this assumes no bypassing
