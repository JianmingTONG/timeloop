--- conflicted
+++ resolved
@@ -126,16 +126,12 @@
   if (network.lookupValue("tile_width", tile_width)) {specs.tile_width = tile_width;}
 
   double energy_per_hop;
-<<<<<<< HEAD
   if (network.lookupValue("energy_per_hop", energy_per_hop)) {
       specs.energy_per_hop = energy_per_hop;
   }
-=======
-  if (network.lookupValue("energy-per-hop", energy_per_hop)) specs.energy_per_hop = energy_per_hop;
 
   double ingress_energy;
   if (network.lookupValue("energy-per-ingress", ingress_energy)) specs.ingress_energy = ingress_energy;
->>>>>>> 6b41058f
 
   // Network fill and drain latency
   unsigned long long fill_latency;
@@ -442,56 +438,6 @@
       total_ingresses += ingresses;
       if (ingresses > 0)
       {
-<<<<<<< HEAD
-        auto num_hops = 0.0;
-        if(gMulticastModel == "PROBABILISTIC")
-        {
-          (void) scatter_factor;
-          (void) hops;
-
-          num_hops = NumHops(multicast_factor, fanout);
-          total_routers_touched += (1 + num_hops) * ingresses;
-        }
-        else if (gMulticastModel == "PRECISE")
-        {
-          (void)fanout;
-          (void)multicast_factor;
-
-          if (stats_.distributed_multicast.at(pv))
-          {
-            std::cerr << "ERROR: precise multicast calculation does not work with distributed multicast." << std::endl;
-            exit(1);
-          }
-          num_hops = hops / double(scatter_factor);
-          total_routers_touched += (1 + std::uint64_t(std::floor(num_hops))) * ingresses;
-        }
-        else if (gMulticastModel == "EYERISS")
-        {
-          (void)fanout;
-          (void)scatter_factor;
-          (void)hops;
-
-          num_hops = 0;
-          
-          // Weights are multicast, and energy is already captured in array access.
-          // Assume weights are pv == 0.
-          if (pv != 0)
-          {
-            // Input and Output activations are forwarded between neighboring PEs,
-            // so the number of link transfers is equal to the multicast factor-1.
-            num_hops = multicast_factor - 1;
-          }
-          
-          // We pick up the router energy from the .cfg file as the "array" energy
-          // as defined in the Eyeriss paper, so we don't add a 1 to the multicast
-          // factor.
-          total_routers_touched += num_hops * ingresses;
-        }
-        else
-        {
-          throw std::logic_error("unknown multicast model " + gMulticastModel);
-        }
-=======
         (void)fanout;
         (void)multicast_factor;
         (void)scatter_factor;
@@ -521,7 +467,6 @@
 
         auto num_hops = hops / ingresses;
         total_routers_touched += (1 + std::uint64_t(std::floor(num_hops))) * ingresses;
->>>>>>> 6b41058f
 
         total_wire_hops += num_hops * ingresses;
       }
